@testitem "Exemple 2.1 - Minimal Frechet (W) Generator, dimension 2" begin
    using Distributions
    d=2
    X = Dirac(1)
    ϕ(x, d) = max((1-x)^(d-1),zero(x))
    Xhat = 𝒲₋₁(x -> ϕ(x,d),d)
    ϕhat = 𝒲(X,d)

    rand(Xhat,10)
    
    @test maximum(abs.([cdf(X,x) - cdf(Xhat,x) for x in 0:0.01:10*d])) <= sqrt(eps(Float64))
    @test maximum(abs.([ϕ(x, d) - ϕhat(x) for x in 0:0.01:10])) <= sqrt(eps(Float64))
end

@testitem "Exemple 3.2 - Independence generator" begin
    using Distributions
    for d in 3:20
        X = Erlang(d)
        ϕ(x) = exp(-x)
        Xhat = 𝒲₋₁(ϕ,d)
        ϕhat = 𝒲(X,d)

        rand(Xhat,10)
    
        @test maximum(abs.([cdf(X,x) - cdf(Xhat,x) for x in 0:0.01:3*d])) <= sqrt(eps(Float64))
        @test maximum(abs.([ϕ(x) - ϕhat(x) for x in 0:0.01:10])) <= sqrt(eps(Float64))
    end
end

@testitem "Exemple 3.3: Clayton Generator" begin
    using SpecialFunctions, Distributions
    
    # exemple 3.3. : back to clayton. 
    ϕ(x, θ) = max((1 + θ * x),zero(x))^(-1/θ)
    function F(x, θ, d)
        if x < 0
            return zero(x)
        end
        α = -1/θ
        if θ < 0
            if x >= α
                return one(x)
            end
            rez = zero(x)
            x_α = x/α
            for k in 0:(d-1)
                rez += gamma(α+1)/gamma(α-k+1)/gamma(k+1) * (x_α)^k * (1 - x_α)^(α-k)
            end
            return 1-rez
        elseif θ == 0
            return exp(-x)
        else
            rez = zero(x)
            for k in 0:(d-1)
                pr = one(θ)
                for j in 0:(k-1)
                    pr *= (1+j*θ)
                end
                rez += pr / gamma(k+1) * x^k * (1 + θ * x)^(-(1/θ+k))
            end
            return 1-rez
        end
    end

    for (d, θ) in (
        (3, 1/7),
        (2, -0.2), 
        (10, -1/10),
        (2, -1.0)
    )
        Xhat = 𝒲₋₁(x -> ϕ(x,θ),d)
        rand(Xhat,10)
        @test maximum(abs.([F(x,θ,d) - cdf(Xhat,x) for x in 0:0.01:10])) <= sqrt(eps(Float64))
    end

end


@testitem "AMH Generator - test theta=-1" begin
    ϕ(t) = 2 / (1+exp(t))
    d=2
    X = 𝒲₋₁(ϕ,d)
    rand(X,100)
    @test true
end

@testitem "Quantile test - Independence Generator" begin
    using Distributions
    for d in 3:20
        X = Erlang(d)
        ϕ(x) = exp(-x)
        Xhat = 𝒲₋₁(ϕ, d)

        # Perform 10 tests of the quantile function
        for _ in 1:10
            p = rand()
            x = quantile(X, p)
            xhat = quantile(Xhat, p)

            # Verify that the difference between the quantiles is small
            @test abs(x - xhat) <= sqrt(eps(Float64))
        end
    end
end

@testitem "Expectation test - IndependantCopula" begin
    using Distributions
    for d in 3:20
        X = Erlang(d)
        ϕ(x) = exp(-x)
        Xhat = 𝒲₋₁(ϕ, d)
        truth = Distributions.expectation(ϕ, X)
        estimated = Distributions.expectation(ϕ,Xhat)
        @test truth ≈ estimated
    end
<<<<<<< HEAD
=======
end


@testitem "testing one-dimensional williamson transformation" begin
    using Distributions
    ϕ(x) = exp(-x)
    Xhat = 𝒲₋₁(ϕ, 1)
    @assert all(Distributions.cdf(Xhat,x) == 1 - ϕ(x) for x in -log.(rand(1000)))
end


@testitem "testing fractional-dimensional williamson transformation" begin
    using Distributions
    ϕ(x) = exp(-x)
    @test_throws InexactError 𝒲₋₁(ϕ, 0.7)
>>>>>>> e7eb0910
end
<|MERGE_RESOLUTION|>--- conflicted
+++ resolved
@@ -1,134 +1,131 @@
-@testitem "Exemple 2.1 - Minimal Frechet (W) Generator, dimension 2" begin
-    using Distributions
-    d=2
-    X = Dirac(1)
-    ϕ(x, d) = max((1-x)^(d-1),zero(x))
-    Xhat = 𝒲₋₁(x -> ϕ(x,d),d)
-    ϕhat = 𝒲(X,d)
-
-    rand(Xhat,10)
-    
-    @test maximum(abs.([cdf(X,x) - cdf(Xhat,x) for x in 0:0.01:10*d])) <= sqrt(eps(Float64))
-    @test maximum(abs.([ϕ(x, d) - ϕhat(x) for x in 0:0.01:10])) <= sqrt(eps(Float64))
-end
-
-@testitem "Exemple 3.2 - Independence generator" begin
-    using Distributions
-    for d in 3:20
-        X = Erlang(d)
-        ϕ(x) = exp(-x)
-        Xhat = 𝒲₋₁(ϕ,d)
-        ϕhat = 𝒲(X,d)
-
-        rand(Xhat,10)
-    
-        @test maximum(abs.([cdf(X,x) - cdf(Xhat,x) for x in 0:0.01:3*d])) <= sqrt(eps(Float64))
-        @test maximum(abs.([ϕ(x) - ϕhat(x) for x in 0:0.01:10])) <= sqrt(eps(Float64))
-    end
-end
-
-@testitem "Exemple 3.3: Clayton Generator" begin
-    using SpecialFunctions, Distributions
-    
-    # exemple 3.3. : back to clayton. 
-    ϕ(x, θ) = max((1 + θ * x),zero(x))^(-1/θ)
-    function F(x, θ, d)
-        if x < 0
-            return zero(x)
-        end
-        α = -1/θ
-        if θ < 0
-            if x >= α
-                return one(x)
-            end
-            rez = zero(x)
-            x_α = x/α
-            for k in 0:(d-1)
-                rez += gamma(α+1)/gamma(α-k+1)/gamma(k+1) * (x_α)^k * (1 - x_α)^(α-k)
-            end
-            return 1-rez
-        elseif θ == 0
-            return exp(-x)
-        else
-            rez = zero(x)
-            for k in 0:(d-1)
-                pr = one(θ)
-                for j in 0:(k-1)
-                    pr *= (1+j*θ)
-                end
-                rez += pr / gamma(k+1) * x^k * (1 + θ * x)^(-(1/θ+k))
-            end
-            return 1-rez
-        end
-    end
-
-    for (d, θ) in (
-        (3, 1/7),
-        (2, -0.2), 
-        (10, -1/10),
-        (2, -1.0)
-    )
-        Xhat = 𝒲₋₁(x -> ϕ(x,θ),d)
-        rand(Xhat,10)
-        @test maximum(abs.([F(x,θ,d) - cdf(Xhat,x) for x in 0:0.01:10])) <= sqrt(eps(Float64))
-    end
-
-end
-
-
-@testitem "AMH Generator - test theta=-1" begin
-    ϕ(t) = 2 / (1+exp(t))
-    d=2
-    X = 𝒲₋₁(ϕ,d)
-    rand(X,100)
-    @test true
-end
-
-@testitem "Quantile test - Independence Generator" begin
-    using Distributions
-    for d in 3:20
-        X = Erlang(d)
-        ϕ(x) = exp(-x)
-        Xhat = 𝒲₋₁(ϕ, d)
-
-        # Perform 10 tests of the quantile function
-        for _ in 1:10
-            p = rand()
-            x = quantile(X, p)
-            xhat = quantile(Xhat, p)
-
-            # Verify that the difference between the quantiles is small
-            @test abs(x - xhat) <= sqrt(eps(Float64))
-        end
-    end
-end
-
-@testitem "Expectation test - IndependantCopula" begin
-    using Distributions
-    for d in 3:20
-        X = Erlang(d)
-        ϕ(x) = exp(-x)
-        Xhat = 𝒲₋₁(ϕ, d)
-        truth = Distributions.expectation(ϕ, X)
-        estimated = Distributions.expectation(ϕ,Xhat)
-        @test truth ≈ estimated
-    end
-<<<<<<< HEAD
-=======
-end
-
-
-@testitem "testing one-dimensional williamson transformation" begin
-    using Distributions
-    ϕ(x) = exp(-x)
-    Xhat = 𝒲₋₁(ϕ, 1)
-    @assert all(Distributions.cdf(Xhat,x) == 1 - ϕ(x) for x in -log.(rand(1000)))
-end
-
-
-@testitem "testing fractional-dimensional williamson transformation" begin
-    using Distributions
-    ϕ(x) = exp(-x)
-    @test_throws InexactError 𝒲₋₁(ϕ, 0.7)
->>>>>>> e7eb0910
-end
+@testitem "Exemple 2.1 - Minimal Frechet (W) Generator, dimension 2" begin
+    using Distributions
+    d=2
+    X = Dirac(1)
+    ϕ(x, d) = max((1-x)^(d-1),zero(x))
+    Xhat = 𝒲₋₁(x -> ϕ(x,d),d)
+    ϕhat = 𝒲(X,d)
+
+    rand(Xhat,10)
+    
+    @test maximum(abs.([cdf(X,x) - cdf(Xhat,x) for x in 0:0.01:10*d])) <= sqrt(eps(Float64))
+    @test maximum(abs.([ϕ(x, d) - ϕhat(x) for x in 0:0.01:10])) <= sqrt(eps(Float64))
+end
+
+@testitem "Exemple 3.2 - Independence generator" begin
+    using Distributions
+    for d in 3:20
+        X = Erlang(d)
+        ϕ(x) = exp(-x)
+        Xhat = 𝒲₋₁(ϕ,d)
+        ϕhat = 𝒲(X,d)
+
+        rand(Xhat,10)
+    
+        @test maximum(abs.([cdf(X,x) - cdf(Xhat,x) for x in 0:0.01:3*d])) <= sqrt(eps(Float64))
+        @test maximum(abs.([ϕ(x) - ϕhat(x) for x in 0:0.01:10])) <= sqrt(eps(Float64))
+    end
+end
+
+@testitem "Exemple 3.3: Clayton Generator" begin
+    using SpecialFunctions, Distributions
+    
+    # exemple 3.3. : back to clayton. 
+    ϕ(x, θ) = max((1 + θ * x),zero(x))^(-1/θ)
+    function F(x, θ, d)
+        if x < 0
+            return zero(x)
+        end
+        α = -1/θ
+        if θ < 0
+            if x >= α
+                return one(x)
+            end
+            rez = zero(x)
+            x_α = x/α
+            for k in 0:(d-1)
+                rez += gamma(α+1)/gamma(α-k+1)/gamma(k+1) * (x_α)^k * (1 - x_α)^(α-k)
+            end
+            return 1-rez
+        elseif θ == 0
+            return exp(-x)
+        else
+            rez = zero(x)
+            for k in 0:(d-1)
+                pr = one(θ)
+                for j in 0:(k-1)
+                    pr *= (1+j*θ)
+                end
+                rez += pr / gamma(k+1) * x^k * (1 + θ * x)^(-(1/θ+k))
+            end
+            return 1-rez
+        end
+    end
+
+    for (d, θ) in (
+        (3, 1/7),
+        (2, -0.2), 
+        (10, -1/10),
+        (2, -1.0)
+    )
+        Xhat = 𝒲₋₁(x -> ϕ(x,θ),d)
+        rand(Xhat,10)
+        @test maximum(abs.([F(x,θ,d) - cdf(Xhat,x) for x in 0:0.01:10])) <= sqrt(eps(Float64))
+    end
+
+end
+
+
+@testitem "AMH Generator - test theta=-1" begin
+    ϕ(t) = 2 / (1+exp(t))
+    d=2
+    X = 𝒲₋₁(ϕ,d)
+    rand(X,100)
+    @test true
+end
+
+@testitem "Quantile test - Independence Generator" begin
+    using Distributions
+    for d in 3:20
+        X = Erlang(d)
+        ϕ(x) = exp(-x)
+        Xhat = 𝒲₋₁(ϕ, d)
+
+        # Perform 10 tests of the quantile function
+        for _ in 1:10
+            p = rand()
+            x = quantile(X, p)
+            xhat = quantile(Xhat, p)
+
+            # Verify that the difference between the quantiles is small
+            @test abs(x - xhat) <= sqrt(eps(Float64))
+        end
+    end
+end
+
+@testitem "Expectation test - IndependantCopula" begin
+    using Distributions
+    for d in 3:20
+        X = Erlang(d)
+        ϕ(x) = exp(-x)
+        Xhat = 𝒲₋₁(ϕ, d)
+        truth = Distributions.expectation(ϕ, X)
+        estimated = Distributions.expectation(ϕ,Xhat)
+        @test truth ≈ estimated
+    end
+end
+
+
+@testitem "testing one-dimensional williamson transformation" begin
+    using Distributions
+    ϕ(x) = exp(-x)
+    Xhat = 𝒲₋₁(ϕ, 1)
+    @assert all(Distributions.cdf(Xhat,x) == 1 - ϕ(x) for x in -log.(rand(1000)))
+end
+
+
+@testitem "testing fractional-dimensional williamson transformation" begin
+    using Distributions
+    ϕ(x) = exp(-x)
+    @test_throws InexactError 𝒲₋₁(ϕ, 0.7)
+end