--- conflicted
+++ resolved
@@ -111,15 +111,8 @@
     # return 1-rez
 end
 Distributions.logpdf(d::𝒲₋₁, x::Real) = log(max(0,taylor(x -> Distributions.cdf(d,x), x, 1, typeof(x))[end]))
-<<<<<<< HEAD
-function Distributions.rand(rng::Distributions.AbstractRNG, d::𝒲₋₁)
-    u = rand(rng)
-    Roots.find_zero(x -> (Distributions.cdf(d,x) - u), (0.0, Inf))
-end
-=======
 _quantile(d::𝒲₋₁, p) = Roots.find_zero(x -> (Distributions.cdf(d, x) - p), (0.0, Inf))
 Distributions.rand(rng::Distributions.AbstractRNG, d::𝒲₋₁) = _quantile(d,rand(rng))
->>>>>>> e7eb0910
 Base.minimum(::𝒲₋₁) = 0.0
 Base.maximum(::𝒲₋₁) = Inf
 function Distributions.quantile(d::𝒲₋₁, p::Real)
