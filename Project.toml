name = "WilliamsonTransform"
uuid = "48feb556-9bdd-43a2-8e10-96100ec25e22"
authors = ["Oskar Laverny <oskar.laverny@gmail.com> and contributors"]
version = "0.0.1"

[deps]
Distributions = "31c24e10-a181-5473-b8eb-7969acd0382f"
Roots = "f2b01f46-fcfa-551c-844a-d8ac1e96c665"
TaylorSeries = "6aa5eb33-94cf-58f4-a9d0-e4b2c4fc25ea"

[compat]
<<<<<<< HEAD
Distributions = "0.25"
=======
Roots = "2"
>>>>>>> 88e079c0
julia = "1"

[extras]
SpecialFunctions = "276daf66-3868-5448-9aa4-cd146d93841b"
Test = "8dfed614-e22c-5e08-85e1-65c5234f0b40"
TestItemRunner = "f8b46487-2199-4994-9208-9a1283c18c0a"

[targets]
test = ["Test", "TestItemRunner", "SpecialFunctions"]<|MERGE_RESOLUTION|>--- conflicted
+++ resolved
@@ -9,11 +9,8 @@
 TaylorSeries = "6aa5eb33-94cf-58f4-a9d0-e4b2c4fc25ea"
 
 [compat]
-<<<<<<< HEAD
 Distributions = "0.25"
-=======
 Roots = "2"
->>>>>>> 88e079c0
 julia = "1"
 
 [extras]
