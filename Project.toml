name = "WilliamsonTransforms"
uuid = "48feb556-9bdd-43a2-8e10-96100ec25e22"
authors = ["Oskar Laverny <oskar.laverny@gmail.com> and contributors"]
version = "0.1.5"

[deps]
Distributions = "31c24e10-a181-5473-b8eb-7969acd0382f"
Roots = "f2b01f46-fcfa-551c-844a-d8ac1e96c665"
TaylorSeries = "6aa5eb33-94cf-58f4-a9d0-e4b2c4fc25ea"

[compat]
Distributions = "0.25"
Roots = "1, 2"
<<<<<<< HEAD
TaylorSeries = "0.12,0.13,0.14,0.15,0.16, 0.17, 0.18"
=======
TaylorSeries = "0.15,0.16, 0.17"
>>>>>>> 8e4ea190
julia = "1"

[extras]
SpecialFunctions = "276daf66-3868-5448-9aa4-cd146d93841b"
Test = "8dfed614-e22c-5e08-85e1-65c5234f0b40"
TestItemRunner = "f8b46487-2199-4994-9208-9a1283c18c0a"

[targets]
test = ["Test", "TestItemRunner", "SpecialFunctions"]<|MERGE_RESOLUTION|>--- conflicted
+++ resolved
@@ -11,11 +11,7 @@
 [compat]
 Distributions = "0.25"
 Roots = "1, 2"
-<<<<<<< HEAD
-TaylorSeries = "0.12,0.13,0.14,0.15,0.16, 0.17, 0.18"
-=======
-TaylorSeries = "0.15,0.16, 0.17"
->>>>>>> 8e4ea190
+TaylorSeries = "0.15, 0.16, 0.17, 0.18"
 julia = "1"
 
 [extras]
